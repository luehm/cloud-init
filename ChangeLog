--- conflicted
+++ resolved
@@ -1,5 +1,3 @@
-<<<<<<< HEAD
-=======
 24.1.5
  - fix(package_update): avoid snap refresh in images without snap command
    (LP: #2064132)
@@ -44,7 +42,6 @@
  - fix: Make DataSourceOracle more resilient to early network issues (#5025)
  - tests: Fix wsl test (#5008)
 
->>>>>>> cf72d7f3
 24.1
  - fix: Don't warn on vendor directory (#4986)
  - apt: kill spawned keyboxd after gpg cmd interaction
