--- conflicted
+++ resolved
@@ -113,13 +113,14 @@
  - settings on the kernel command line (cc:) override all local settings
    rather than only those in /etc/cloud/cloud.cfg (LP: #1582323)
  - Improve merging documentation [Daniel Watkins]
-<<<<<<< HEAD
  - apt sources: support inserting key/key-id only, custom sources.list,
    long gpg key fingerprints with spaces, and dictionary format (LP: #1574113)
-=======
  - SmartOS: datasource improvements and support for metadata service
    providing networking information.
->>>>>>> 42a7d2b6
+ - Datasources: centrally handle 'dsmode' and no longer require datasources
+   to "pass" if modules_init should be executed with network access.
+ - ConfigDrive: improved support for networking information from
+   a network_data.json or older interfaces formated network_config.
 
 0.7.6:
  - open 0.7.6
