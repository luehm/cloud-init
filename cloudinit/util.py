--- conflicted
+++ resolved
@@ -3190,15 +3190,9 @@
 
     def _compare_version(self, other: "Version") -> int:
         """Compare this Version to another.
-<<<<<<< HEAD
 
         :param other: A Version object.
 
-=======
-
-        :param other: A Version object.
-
->>>>>>> 291aabeb
         :return: -1 if self > other, 1 if self < other, else 0
         """
         if self == other:
@@ -3268,30 +3262,17 @@
         f"{deprecated_version} and scheduled to be removed in "
         f"{version_removed}. {message}"
     ).rstrip()
-<<<<<<< HEAD
-    if (
-        "devel" != features.DEPRECATION_INFO_BOUNDARY
-        and Version.from_str(features.DEPRECATION_INFO_BOUNDARY) < version
-    ):
-        LOG.info(deprecate_msg)
-=======
     if not should_log_deprecation(
         deprecated_version, features.DEPRECATION_INFO_BOUNDARY
     ):
->>>>>>> 291aabeb
         level = logging.INFO
     elif hasattr(LOG, "deprecated"):
         level = log.DEPRECATED
     else:
         level = logging.WARN
-<<<<<<< HEAD
-    if not skip_log and dedup not in deprecate._log:  # type: ignore
-        deprecate._log.add(dedup)  # type: ignore
-=======
     log_cache = getattr(deprecate, "log")
     if not skip_log and dedup not in log_cache:
         log_cache.add(dedup)
->>>>>>> 291aabeb
         LOG.log(level, deprecate_msg)
     return DeprecationLog(level, deprecate_msg)
 
