--- conflicted
+++ resolved
@@ -4,11 +4,7 @@
 #
 # This file is part of cloud-init. See LICENSE file for license information.
 
-<<<<<<< HEAD
-__VERSION__ = "23.4.3"
-=======
 __VERSION__ = "23.4.4"
->>>>>>> fe3893aa
 _PACKAGED_VERSION = "@@PACKAGED_VERSION@@"
 
 FEATURES = [
