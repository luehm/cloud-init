# vi: ts=4 expandtab
#
#    Copyright (C) 2012 Canonical Ltd.
#    Copyright (C) 2012 Hewlett-Packard Development Company, L.P.
#    Copyright (C) 2012 Yahoo! Inc.
#
#    Author: Scott Moser <scott.moser@canonical.com>
#    Author: Juerg Haefliger <juerg.haefliger@hp.com>
#    Author: Joshua Harlow <harlowja@yahoo-inc.com>
#
#    This program is free software: you can redistribute it and/or modify
#    it under the terms of the GNU General Public License version 3, as
#    published by the Free Software Foundation.
#
#    This program is distributed in the hope that it will be useful,
#    but WITHOUT ANY WARRANTY; without even the implied warranty of
#    MERCHANTABILITY or FITNESS FOR A PARTICULAR PURPOSE.  See the
#    GNU General Public License for more details.
#
#    You should have received a copy of the GNU General Public License
#    along with this program.  If not, see <http://www.gnu.org/licenses/>.

import os

from cloudinit import distros
from cloudinit import helpers
from cloudinit import log as logging
from cloudinit import net
<<<<<<< HEAD
from cloudinit import util
=======
from cloudinit.net import eni
>>>>>>> 880d9fc2

from cloudinit.distros.parsers.hostname import HostnameConf

from cloudinit.settings import PER_INSTANCE

LOG = logging.getLogger(__name__)

APT_GET_COMMAND = ('apt-get', '--option=Dpkg::Options::=--force-confold',
                   '--option=Dpkg::options::=--force-unsafe-io',
                   '--assume-yes', '--quiet')
APT_GET_WRAPPER = {
    'command': 'eatmydata',
    'enabled': 'auto',
}


class Distro(distros.Distro):
    hostname_conf_fn = "/etc/hostname"
    locale_conf_fn = "/etc/default/locale"
    network_conf_fn = "/etc/network/interfaces.d/50-cloud-init.cfg"
    links_prefix = "/etc/systemd/network/50-cloud-init-"

    def __init__(self, name, cfg, paths):
        distros.Distro.__init__(self, name, cfg, paths)
        # This will be used to restrict certain
        # calls from repeatly happening (when they
        # should only happen say once per instance...)
        self._runner = helpers.Runners(paths)
        self.osfamily = 'debian'
        self._net_renderer = eni.Renderer()

    def apply_locale(self, locale, out_fn=None):
        if not out_fn:
            out_fn = self.locale_conf_fn
        util.subp(['locale-gen', locale], capture=False)
        util.subp(['update-locale', locale], capture=False)
        # "" provides trailing newline during join
        lines = [
            util.make_header(),
            'LANG="%s"' % (locale),
            "",
        ]
        util.write_file(out_fn, "\n".join(lines))

    def install_packages(self, pkglist):
        self.update_package_sources()
        self.package_command('install', pkgs=pkglist)

    def _write_network(self, settings):
        util.write_file(self.network_conf_fn, settings)
        return ['all']

    def _write_network_config(self, netconfig):
        ns = net.parse_net_config_data(netconfig)
        self._net_renderer.render_network_state(
            target="/", network_state=ns,
            eni=self.network_conf_fn, links_prefix=self.links_prefix,
            netrules=None)
        _maybe_remove_legacy_eth0()

        return []

    def _bring_up_interfaces(self, device_names):
        use_all = False
        for d in device_names:
            if d == 'all':
                use_all = True
        if use_all:
            return distros.Distro._bring_up_interface(self, '--all')
        else:
            return distros.Distro._bring_up_interfaces(self, device_names)

    def _write_hostname(self, your_hostname, out_fn):
        conf = None
        try:
            # Try to update the previous one
            # so lets see if we can read it first.
            conf = self._read_hostname_conf(out_fn)
        except IOError:
            pass
        if not conf:
            conf = HostnameConf('')
        conf.set_hostname(your_hostname)
        util.write_file(out_fn, str(conf), 0o644)

    def _read_system_hostname(self):
        sys_hostname = self._read_hostname(self.hostname_conf_fn)
        return (self.hostname_conf_fn, sys_hostname)

    def _read_hostname_conf(self, filename):
        conf = HostnameConf(util.load_file(filename))
        conf.parse()
        return conf

    def _read_hostname(self, filename, default=None):
        hostname = None
        try:
            conf = self._read_hostname_conf(filename)
            hostname = conf.hostname
        except IOError:
            pass
        if not hostname:
            return default
        return hostname

    def _get_localhost_ip(self):
        # Note: http://www.leonardoborda.com/blog/127-0-1-1-ubuntu-debian/
        return "127.0.1.1"

    def set_timezone(self, tz):
        distros.set_etc_timezone(tz=tz, tz_file=self._find_tz_file(tz))

    def package_command(self, command, args=None, pkgs=None):
        if pkgs is None:
            pkgs = []

        e = os.environ.copy()
        # See: http://tiny.cc/kg91fw
        # Or: http://tiny.cc/mh91fw
        e['DEBIAN_FRONTEND'] = 'noninteractive'

        wcfg = self.get_option("apt_get_wrapper", APT_GET_WRAPPER)
        cmd = _get_wrapper_prefix(
            wcfg.get('command', APT_GET_WRAPPER['command']),
            wcfg.get('enabled', APT_GET_WRAPPER['enabled']))

        cmd.extend(list(self.get_option("apt_get_command", APT_GET_COMMAND)))

        if args and isinstance(args, str):
            cmd.append(args)
        elif args and isinstance(args, list):
            cmd.extend(args)

        subcmd = command
        if command == "upgrade":
            subcmd = self.get_option("apt_get_upgrade_subcommand",
                                     "dist-upgrade")

        cmd.append(subcmd)

        pkglist = util.expand_package_list('%s=%s', pkgs)
        cmd.extend(pkglist)

        # Allow the output of this to flow outwards (ie not be captured)
        util.log_time(logfunc=LOG.debug,
                      msg="apt-%s [%s]" % (command, ' '.join(cmd)),
                      func=util.subp,
                      args=(cmd,), kwargs={'env': e, 'capture': False})

    def update_package_sources(self):
        self._runner.run("update-sources", self.package_command,
                         ["update"], freq=PER_INSTANCE)

    def get_primary_arch(self):
        (arch, _err) = util.subp(['dpkg', '--print-architecture'])
        return str(arch).strip()


def _get_wrapper_prefix(cmd, mode):
    if isinstance(cmd, str):
        cmd = [str(cmd)]

    if (util.is_true(mode) or
        (str(mode).lower() == "auto" and cmd[0] and
         util.which(cmd[0]))):
        return cmd
    else:
        return []


def _maybe_remove_legacy_eth0(path="/etc/network/interfaces.d/eth0.cfg"):
    """Ubuntu cloud images previously included a 'eth0.cfg' that had
       hard coded content.  That file would interfere with the rendered
       configuration if it was present.

       if the file does not exist do nothing.
       If the file exists:
         - with known content, remove it and warn
         - with unknown content, leave it and warn
    """

    if not os.path.exists(path):
        return

    bmsg = "Dynamic networking config may not apply."
    try:
        contents = util.load_file(path)
        known_contents = ["auto eth0", "iface eth0 inet dhcp"]
        lines = [f.strip() for f in contents.splitlines()
                 if not f.startswith("#")]
        if lines == known_contents:
            util.del_file(path)
            msg = "removed %s with known contents" % path
        else:
            msg = (bmsg + " '%s' exists with user configured content." % path)
    except Exception:
        msg = bmsg + " %s exists, but could not be read." % path

    LOG.warn(msg)<|MERGE_RESOLUTION|>--- conflicted
+++ resolved
@@ -26,11 +26,8 @@
 from cloudinit import helpers
 from cloudinit import log as logging
 from cloudinit import net
-<<<<<<< HEAD
+from cloudinit.net import eni
 from cloudinit import util
-=======
-from cloudinit.net import eni
->>>>>>> 880d9fc2
 
 from cloudinit.distros.parsers.hostname import HostnameConf
 
